--- conflicted
+++ resolved
@@ -155,16 +155,11 @@
         else:
             self.iterator = BalancedBatchSizeIterator(
                 batch_size=batch_size,
-<<<<<<< HEAD
-                seed=self.seed_rng.randint(0, 4294967295))
+                seed=self.seed_rng.randint(0, np.iinfo(np.int32).max-1))
         if log_0_epoch:
             stop_criterion = MaxEpochs(epochs)
         else:
             stop_criterion = MaxEpochs(epochs - 1)
-=======
-                seed=self.seed_rng.randint(0, np.iinfo(np.int32).max-1))
-        stop_criterion = MaxEpochs(epochs - 1)# -1 since we dont print 0 epoch, which matters for this stop criterion
->>>>>>> 8e82cf3d
         train_set = SignalAndTarget(train_X, train_y)
         optimizer = self.optimizer
         if scheduler is not None:
